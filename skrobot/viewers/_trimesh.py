from __future__ import division

import collections
import logging
import threading

import pyglet
<<<<<<< HEAD
from pyglet import compat_platform
=======
import trimesh
>>>>>>> bc5481e1
import trimesh.viewer

from .. import model as model_module


logger = logging.getLogger('trimesh')
logger.setLevel(logging.ERROR)


def _redraw_all_windows():
    for window in pyglet.app.windows:
        window.switch_to()
        window.dispatch_events()
        window.dispatch_event('on_draw')
        window.flip()
        window._legacy_invalid = False


class TrimeshSceneViewer(trimesh.viewer.SceneViewer):

    def __init__(self, resolution=None):
        if resolution is None:
            resolution = (640, 480)

        self._links = collections.OrderedDict()

        self._redraw = True
        pyglet.clock.schedule_interval(self.on_update, 1 / 30)

        self.scene = trimesh.Scene()
        self._kwargs = dict(
            scene=self.scene,
            resolution=resolution,
            offset_lines=False,
            start_loop=False,
        )

        self.lock = threading.Lock()

    def show(self):
        if compat_platform == 'darwin':
            super(TrimeshSceneViewer, self).__init__(**self._kwargs)
            init_loop = 30
            for _ in range(init_loop):
                _redraw_all_windows()
        else:
            self.thread = threading.Thread(target=self._init_and_start_app)
            self.thread.daemon = True  # terminate when main thread exit
            self.thread.start()

    def _init_and_start_app(self):
        with self.lock:
            super(TrimeshSceneViewer, self).__init__(**self._kwargs)
        pyglet.app.run()

    def redraw(self):
        self._redraw = True
        if compat_platform == 'darwin':
            _redraw_all_windows()

    def on_update(self, dt):
        self.on_draw()

    def on_draw(self):
        if not self._redraw:
            with self.lock:
                self._update_vertex_list()
                super(TrimeshSceneViewer, self).on_draw()
            return

        with self.lock:
            self._update_vertex_list()

            # apply latest angle-vector
            for link_id, link in self._links.items():
                link.update(force=True)
                transform = link.worldcoords().T()
                self.scene.graph.update(link_id, matrix=transform)
            super(TrimeshSceneViewer, self).on_draw()

        self._redraw = False

    def on_mouse_press(self, *args, **kwargs):
        self._redraw = True
        return super(TrimeshSceneViewer, self).on_mouse_press(*args, **kwargs)

    def on_mouse_drag(self, *args, **kwargs):
        self._redraw = True
        return super(TrimeshSceneViewer, self).on_mouse_drag(*args, **kwargs)

    def on_mouse_scroll(self, *args, **kwargs):
        self._redraw = True
        return super(TrimeshSceneViewer, self).on_mouse_scroll(*args, **kwargs)

    def on_key_press(self, *args, **kwargs):
        self._redraw = True
        return super(TrimeshSceneViewer, self).on_key_press(*args, **kwargs)

    def on_resize(self, *args, **kwargs):
        self._redraw = True
        return super(TrimeshSceneViewer, self).on_resize(*args, **kwargs)

    def _add_link(self, link):
        assert isinstance(link, model_module.Link)

        with self.lock:
            link_id = str(id(link))
            if link_id in self._links:
                return
            transform = link.worldcoords().T()
            mesh = link.visual_mesh
            # TODO(someone) fix this at trimesh's scene.
            if (isinstance(mesh, list) or isinstance(mesh, tuple)) \
               and len(mesh) > 0:
                mesh = trimesh.util.concatenate(mesh)
            self.scene.add_geometry(
                geometry=mesh,
                node_name=link_id,
                geom_name=link_id,
                transform=transform,
            )
            self._links[link_id] = link

        for child_link in link._child_links:
            self._add_link(child_link)

    def add(self, geometry):
        if isinstance(geometry, model_module.Link):
            links = [geometry]
        elif isinstance(geometry, model_module.CascadedLink):
            links = geometry.link_list
        else:
            raise TypeError('geometry must be Link or CascadedLink')

        for link in links:
            self._add_link(link)

        self._redraw = True

    def delete(self, geometry):
        if isinstance(geometry, model_module.Link):
            links = [geometry]
        elif isinstance(geometry, model_module.CascadedLink):
            links = geometry.link_list
        else:
            raise TypeError('geometry must be Link or CascadedLink')

        with self.lock:
            for link in links:
                link_id = str(id(link))
                if link_id not in self._links:
                    continue
                self.scene.delete_geometry(link_id)
                self._links.pop(link_id)
            self.cleanup_geometries()

        self._redraw = True

    def set_camera(self, *args, **kwargs):
        with self.lock:
            self.scene.set_camera(*args, **kwargs)<|MERGE_RESOLUTION|>--- conflicted
+++ resolved
@@ -5,11 +5,8 @@
 import threading
 
 import pyglet
-<<<<<<< HEAD
 from pyglet import compat_platform
-=======
 import trimesh
->>>>>>> bc5481e1
 import trimesh.viewer
 
 from .. import model as model_module
